--- conflicted
+++ resolved
@@ -377,21 +377,15 @@
         if start_year is not None:
             if (start_year < 1984):
                 msg = 'start_year cannot begin before 1984: %d' % start_year
-<<<<<<< HEAD
                 logIt (msg, self.log_handler)
-=======
-                logIt (msg, log_handler)
->>>>>>> 977fc911
+                os.chdir (mydir)
                 return ERROR
 
         if end_year is not None:
             if (end_year < 1984):
                 msg = 'end_year cannot begin before 1984: %d' % end_year
-<<<<<<< HEAD
                 logIt (msg, self.log_handler)
-=======
-                logIt (msg, log_handler)
->>>>>>> 977fc911
+                os.chdir (mydir)
                 return ERROR
 
         if (end_year is not None) & (start_year is not None):
